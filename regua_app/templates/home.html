{% extends 'base.html' %}

{% block content %}
<div class="d-flex flex-wrap align-items-center justify-content-between gap-3 mb-4">
  <div>
    <h2 class="mb-1">Visão Geral</h2>
    <p class="text-muted mb-0">Acompanhe os cadastros da régua de comunicação e navegue rapidamente pelos formulários.</p>
  </div>
  <div class="btn-toolbar" role="toolbar">
    <div class="btn-group me-2">
      <a class="btn btn-primary" href="{{ url_for('routes.novo_tema') }}"><i class="fa-solid fa-book-medical me-2"></i>Novo Tema</a>
      <a class="btn btn-primary" href="{{ url_for('routes.novo_regra') }}"><i class="fa-solid fa-gavel me-2"></i>Nova Regra</a>
    </div>
    <div class="btn-group">
      <a class="btn btn-gold" href="{{ url_for('routes.novo_tema_regra') }}"><i class="fa-solid fa-link me-2"></i>Vincular Tema–Regra</a>
      <a class="btn btn-gold" href="{{ url_for('routes.novo_dia') }}"><i class="fa-solid fa-calendar-plus me-2"></i>Adicionar Dia</a>
    </div>
  </div>
</div>

<div class="accordion" id="overviewAccordion">
  <div class="accordion-item border-0 shadow-sm rounded-4 mb-3">
    <h2 class="accordion-header" id="headingTemas">
      <button class="accordion-button fw-semibold" type="button" data-bs-toggle="collapse" data-bs-target="#temasCollapse" aria-expanded="true" aria-controls="temasCollapse">
        <i class="fa-solid fa-book-open me-2 text-primary"></i>
        Temas cadastrados <span class="badge bg-light text-dark ms-2">{{ temas|length }}</span>
      </button>
    </h2>
    <div id="temasCollapse" class="accordion-collapse collapse show" aria-labelledby="headingTemas" data-bs-parent="#overviewAccordion">
      <div class="accordion-body">
        {% if temas %}
        <div class="table-wrap">
          <table class="table table-hover align-middle">
            <thead>
              <tr>
                <th scope="col">ID</th>
                <th scope="col">Nome</th>
                <th scope="col">Descrição</th>
                <th scope="col">Objetivo</th>
                <th scope="col" class="text-end">Ações</th>
              </tr>
            </thead>
            <tbody>
              {% for t in temas %}
              <tr>
                <td><span class="badge badge-id">#{{ t.id }}</span></td>
                <td class="fw-semibold">{{ t.nome }}</td>
                <td class="text-muted">{{ t.descricao or '—' }}</td>
                <td class="text-muted">{{ t.objetivo or '—' }}</td>
                <td class="text-end">
                  <div class="btn-group btn-group-sm" role="group">
                    <a class="btn btn-outline-primary" href="{{ url_for('routes.editar_tema', tema_id=t.id) }}"><i class="fa-solid fa-pen"></i></a>
<<<<<<< HEAD
=======
                    <a class="btn btn-gold" href="{{ url_for('routes.novo_tema_regra', tema_id=t.id) }}"><i class="fa-solid fa-plus"></i> Comunicação</a>
>>>>>>> 579c7f17
                    <form action="{{ url_for('routes.deletar_tema', tema_id=t.id) }}" method="post" class="m-0" onsubmit="return confirm('Excluir tema? Esta ação removerá vínculos e dias relacionados.');">
                      <button type="submit" class="btn btn-outline-danger"><i class="fa-solid fa-trash"></i></button>
                    </form>
                  </div>
                </td>
              </tr>
              {% endfor %}
            </tbody>
          </table>
        </div>
        {% else %}
        <p class="text-muted mb-0">Nenhum tema cadastrado até o momento.</p>
        {% endif %}
      </div>
    </div>
  </div>

  <div class="accordion-item border-0 shadow-sm rounded-4 mb-3">
    <h2 class="accordion-header" id="headingRegras">
      <button class="accordion-button fw-semibold collapsed" type="button" data-bs-toggle="collapse" data-bs-target="#regrasCollapse" aria-expanded="false" aria-controls="regrasCollapse">
        <i class="fa-solid fa-scale-balanced me-2 text-primary"></i>
        Regras cadastradas <span class="badge bg-light text-dark ms-2">{{ regras|length }}</span>
      </button>
    </h2>
    <div id="regrasCollapse" class="accordion-collapse collapse" aria-labelledby="headingRegras" data-bs-parent="#overviewAccordion">
      <div class="accordion-body">
        {% if regras %}
        <div class="table-wrap">
          <table class="table table-hover align-middle">
            <thead>
              <tr>
                <th scope="col">ID</th>
                <th scope="col">Descrição</th>
                <th scope="col" class="text-end">Ações</th>
              </tr>
            </thead>
            <tbody>
              {% for r in regras %}
              <tr>
                <td><span class="badge badge-id">#{{ r.id }}</span></td>
                <td class="text-muted">{{ r.descricao }}</td>
                <td class="text-end">
                  <div class="btn-group btn-group-sm" role="group">
                    <a class="btn btn-outline-primary" href="{{ url_for('routes.editar_regra', regra_id=r.id) }}"><i class="fa-solid fa-pen"></i></a>
                    <form action="{{ url_for('routes.deletar_regra', regra_id=r.id) }}" method="post" class="m-0" onsubmit="return confirm('Excluir regra? Esta ação removerá vínculos e dias relacionados.');">
                      <button type="submit" class="btn btn-outline-danger"><i class="fa-solid fa-trash"></i></button>
                    </form>
                  </div>
                </td>
              </tr>
              {% endfor %}
            </tbody>
          </table>
        </div>
        {% else %}
        <p class="text-muted mb-0">Nenhuma regra cadastrada ainda.</p>
        {% endif %}
      </div>
    </div>
  </div>

  <div class="accordion-item border-0 shadow-sm rounded-4 mb-3">
    <h2 class="accordion-header" id="headingVinculos">
      <button class="accordion-button fw-semibold collapsed" type="button" data-bs-toggle="collapse" data-bs-target="#vinculosCollapse" aria-expanded="false" aria-controls="vinculosCollapse">
        <i class="fa-solid fa-diagram-project me-2 text-primary"></i>
        Vínculos Tema–Regra <span class="badge bg-light text-dark ms-2">{{ temas_regras|length }}</span>
      </button>
    </h2>
    <div id="vinculosCollapse" class="accordion-collapse collapse" aria-labelledby="headingVinculos" data-bs-parent="#overviewAccordion">
      <div class="accordion-body">
        {% if temas_regras %}
        <div class="table-wrap">
          <table class="table table-hover align-middle">
            <thead>
              <tr>
                <th scope="col">ID</th>
                <th scope="col">Tema</th>
                <th scope="col">Regra</th>
                <th scope="col">Comunicação alternativa</th>
                <th scope="col" class="text-end">Ações</th>
              </tr>
            </thead>
            <tbody>
              {% for tr in temas_regras %}
              <tr>
                <td><span class="badge badge-id">#{{ tr.id }}</span></td>
                <td class="fw-semibold">{{ tr.tema.nome }}</td>
                <td class="text-muted">{{ tr.regra.descricao }}</td>
                <td>
                  {% if tr.alternativa %}
                  <span class="badge bg-secondary-subtle text-dark">{{ tr.alternativa.tema.nome }} / {{ tr.alternativa.regra.descricao }}</span>
                  {% else %}
                  <span class="text-muted">Nenhuma</span>
                  {% endif %}
                </td>
                <td class="text-end">
                  <div class="btn-group btn-group-sm" role="group">
                    <a class="btn btn-outline-primary" href="{{ url_for('routes.editar_tema_regra', tr_id=tr.id) }}"><i class="fa-solid fa-pen"></i></a>
                    <form action="{{ url_for('routes.deletar_tema_regra', tr_id=tr.id) }}" method="post" class="m-0" onsubmit="return confirm('Excluir vínculo? Esta ação removerá dias relacionados.');">
                      <button type="submit" class="btn btn-outline-danger"><i class="fa-solid fa-trash"></i></button>
                    </form>
                  </div>
                </td>
              </tr>
              {% endfor %}
            </tbody>
          </table>
        </div>
        {% else %}
        <p class="text-muted mb-0">Nenhum vínculo cadastrado.</p>
        {% endif %}
      </div>
    </div>
  </div>

  <div class="accordion-item border-0 shadow-sm rounded-4">
    <h2 class="accordion-header" id="headingDias">
      <button class="accordion-button fw-semibold collapsed" type="button" data-bs-toggle="collapse" data-bs-target="#diasCollapse" aria-expanded="false" aria-controls="diasCollapse">
        <i class="fa-solid fa-calendar-days me-2 text-primary"></i>
        Dias de Comunicação <span class="badge bg-light text-dark ms-2">{{ dias|length }}</span>
      </button>
    </h2>
    <div id="diasCollapse" class="accordion-collapse collapse" aria-labelledby="headingDias" data-bs-parent="#overviewAccordion">
      <div class="accordion-body">
        {% if dias %}
        <div class="table-wrap">
          <table class="table table-hover align-middle">
            <thead>
              <tr>
                <th scope="col">ID</th>
                <th scope="col">Dia</th>
                <th scope="col">Vínculo Tema–Regra</th>
                <th scope="col" class="text-end">Ações</th>
              </tr>
            </thead>
            <tbody>
              {% for d in dias %}
              <tr>
                <td><span class="badge badge-id">#{{ d.id }}</span></td>
                <td class="fw-semibold">Dia {{ d.dia }}</td>
                <td class="text-muted">{{ d.tema_regra.tema.nome }} / {{ d.tema_regra.regra.descricao }}</td>
                <td class="text-end">
                  <div class="btn-group btn-group-sm" role="group">
                    <a class="btn btn-outline-primary" href="{{ url_for('routes.editar_dia', dia_id=d.id) }}"><i class="fa-solid fa-pen"></i></a>
                    <form action="{{ url_for('routes.deletar_dia', dia_id=d.id) }}" method="post" class="m-0" onsubmit="return confirm('Excluir dia?');">
                      <button type="submit" class="btn btn-outline-danger"><i class="fa-solid fa-trash"></i></button>
                    </form>
                  </div>
                </td>
              </tr>
              {% endfor %}
            </tbody>
          </table>
        </div>
        {% else %}
        <p class="text-muted mb-0">Nenhum dia configurado.</p>
        {% endif %}
      </div>
    </div>
  </div>
</div>

{% endblock %}<|MERGE_RESOLUTION|>--- conflicted
+++ resolved
@@ -50,10 +50,7 @@
                 <td class="text-end">
                   <div class="btn-group btn-group-sm" role="group">
                     <a class="btn btn-outline-primary" href="{{ url_for('routes.editar_tema', tema_id=t.id) }}"><i class="fa-solid fa-pen"></i></a>
-<<<<<<< HEAD
-=======
                     <a class="btn btn-gold" href="{{ url_for('routes.novo_tema_regra', tema_id=t.id) }}"><i class="fa-solid fa-plus"></i> Comunicação</a>
->>>>>>> 579c7f17
                     <form action="{{ url_for('routes.deletar_tema', tema_id=t.id) }}" method="post" class="m-0" onsubmit="return confirm('Excluir tema? Esta ação removerá vínculos e dias relacionados.');">
                       <button type="submit" class="btn btn-outline-danger"><i class="fa-solid fa-trash"></i></button>
                     </form>
